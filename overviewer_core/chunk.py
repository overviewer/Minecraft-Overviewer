--- conflicted
+++ resolved
@@ -328,7 +328,6 @@
         return self._up_left_skylight
     up_left_skylight = property(_load_up_left_skylight)
 
-<<<<<<< HEAD
     def _load_up_left_blocklight(self):
         """Loads and returns lower-left blocklight array"""
         if not hasattr(self, "_up_left_blocklight"):
@@ -336,69 +335,6 @@
         return self._up_left_blocklight
     up_left_blocklight = property(_load_up_left_blocklight)
 
-    def generate_pseudo_ancildata(self,x,y,z,blockid, north_position = 0 ):
-        """ Generates a pseudo ancillary data for blocks that depend of 
-        what are surrounded and don't have ancillary data
-        
-        This uses a binary number of 4 digits to encode the info. 
-        The encode is:
-        
-        Bit:   1   2   3   4
-        Side:  x   y  -x  -y
-        Values: bit = 0 -> The corresponding side block has different blockid
-                bit = 1 -> The corresponding side block has same blockid
-        Example: if the bit1 is 1 that means that there is a block with 
-        blockid in the side of the +x direction.
-        
-        You can rotate the pseudo data multiplying by 2 and
-        if it is > 15 subtracting 15 and adding 1. (moving bits
-        in the left direction is like rotate 90 degree in anticlockwise
-        direction). In this way can be used for maps with other
-        north orientation.
-        
-        North position can have the values 0, 1, 2, 3, corresponding to 
-        north in bottom-left, bottom-right, top-right and top-left of
-        the screen.
-        
-        The rotation feature is not used anywhere yet.
-        """
-        
-        blocks = self.blocks
-        up_left_blocks = self.up_left_blocks 
-        up_right_blocks = self.up_right_blocks
-        left_blocks = self.left_blocks
-        right_blocks = self.right_blocks
-
-        pseudo_data = 0
-
-        # first check if we are in the border of a chunk, next check for chunks adjacent to this 
-        # and finally check for a block with same blockid. I we aren't in the border of a chunk, 
-        # check for the block having the sme blockid.
-        
-        if (up_right_blocks is not None and up_right_blocks[0,y,z] == blockid) if x == 15 else blocks[x+1,y,z] == blockid:
-            pseudo_data = pseudo_data | 0b1000
-        
-        if (right_blocks is not None and right_blocks[x,0,z] == blockid) if y == 15 else blocks[x,y + 1,z] == blockid:
-            pseudo_data = pseudo_data | 0b0100
-        
-        if (left_blocks is not None and left_blocks[15,y,z] == blockid) if x == 0 else blocks[x - 1,y,z] == blockid:
-            pseudo_data = pseudo_data | 0b0010
-            
-        if (up_left_blocks is not None and up_left_blocks[x,15,z] == blockid) if y == 0 else blocks[x,y - 1,z] == blockid:
-            pseudo_data = pseudo_data | 0b0001
-
-        # rotate the bits for other north orientations
-        while north_position > 0:
-            pseudo_data *= 2
-            if pseudo_data > 15:
-                pseudo_data -= 16
-                pseudo_data +=1
-            north_position -= 1
-            
-        return pseudo_data
-        
-=======
->>>>>>> 6a5eb517
     def chunk_render(self, img=None, xoff=0, yoff=0, cave=False):
         """Renders a chunk with the given parameters, and returns the image.
         If img is given, the chunk is rendered to that image object. Otherwise,
