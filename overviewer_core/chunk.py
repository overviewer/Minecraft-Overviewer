#    This file is part of the Minecraft Overviewer.
#
#    Minecraft Overviewer is free software: you can redistribute it and/or
#    modify it under the terms of the GNU General Public License as published
#    by the Free Software Foundation, either version 3 of the License, or (at
#    your option) any later version.
#
#    Minecraft Overviewer is distributed in the hope that it will be useful,
#    but WITHOUT ANY WARRANTY; without even the implied warranty of
#    MERCHANTABILITY or FITNESS FOR A PARTICULAR PURPOSE.  See the GNU General
#    Public License for more details.
#
#    You should have received a copy of the GNU General Public License along
#    with the Overviewer.  If not, see <http://www.gnu.org/licenses/>.

import numpy
from PIL import Image, ImageDraw, ImageEnhance, ImageOps
import os.path
import logging
import time
import math
import sys

import nbt
import textures
import world
import composite
import c_overviewer

"""
This module has routines related to rendering one particular chunk into an
image

"""

# General note about pasting transparent image objects onto an image with an
# alpha channel:
# If you use the image as its own mask, it will work fine only if the alpha
# channel is binary. If there's any translucent parts, then the alpha channel
# of the dest image will have its alpha channel modified. To prevent this:
# first use im.split() and take the third item which is the alpha channel and
# use that as the mask. Then take the image and use im.convert("RGB") to strip
# the image from its alpha channel, and use that as the source to alpha_over()

# (note that this workaround is NOT technically needed when using the
# alpha_over extension, BUT this extension may fall back to PIL's
# paste(), which DOES need the workaround.)

def get_lvldata(world, filename, x, y, retries=2):
    """Takes a filename and chunkcoords and returns the Level struct, which contains all the
    level info"""
    
    # non existent region file doesn't mean corrupt chunk.
    if filename == None:
        raise NoSuchChunk
    
    try:
        d =  world.load_from_region(filename, x, y)
    except Exception, e:
        if retries > 0:
            # wait a little bit, and try again (up to `retries` times)
            time.sleep(1)
            #make sure we reload region info
            world.reload_region(filename)
            return get_lvldata(world, filename, x, y, retries=retries-1)
        else:
            logging.warning("Error opening chunk (%i, %i) in %s. It may be corrupt. %s", x, y, filename, e)
            raise ChunkCorrupt(str(e))
    
    if not d: raise NoSuchChunk(x,y)
    return d

def get_blockarray(level):
    """Takes the level struct as returned from get_lvldata, and returns the
    Block array, which just contains all the block ids"""
    return level['Blocks']

def get_blockarray_fromfile(filename, north_direction='lower-left'):
    """Same as get_blockarray except takes a filename. This is a shortcut"""
    d = nbt.load_from_region(filename, x, y, north_direction)
    level = d[1]['Level']
    chunk_data = level
    rots = 0
    if self.north_direction == 'upper-left':
        rots = 1
    elif self.north_direction == 'upper-right':
        rots = 2
    elif self.north_direction == 'lower-right':
        rots = 3

    chunk_data['Blocks'] = numpy.rot90(numpy.frombuffer(
            level['Blocks'], dtype=numpy.uint8).reshape((16,16,128)),
            rots)
    return get_blockarray(chunk_data)

def get_skylight_array(level):
    """Returns the skylight array. This is 4 bits per block, but it is
    expanded for you so you may index it normally."""
    skylight = level['SkyLight']
    # this array is 2 blocks per byte, so expand it
    skylight_expanded = numpy.empty((16,16,128), dtype=numpy.uint8)
    # Even elements get the lower 4 bits
    skylight_expanded[:,:,::2] = skylight & 0x0F
    # Odd elements get the upper 4 bits
    skylight_expanded[:,:,1::2] = (skylight & 0xF0) >> 4
    return skylight_expanded

def get_blocklight_array(level):
    """Returns the blocklight array. This is 4 bits per block, but it
    is expanded for you so you may index it normally."""
    # expand just like get_skylight_array()
    blocklight = level['BlockLight']
    blocklight_expanded = numpy.empty((16,16,128), dtype=numpy.uint8)
    blocklight_expanded[:,:,::2] = blocklight & 0x0F
    blocklight_expanded[:,:,1::2] = (blocklight & 0xF0) >> 4
    return blocklight_expanded

def get_blockdata_array(level):
    """Returns the ancillary data from the 'Data' byte array.  Data is packed
    in a similar manner to skylight data"""
    return level['Data']

def get_tileentity_data(level):
    """Returns the TileEntities TAG_List from chunk dat file"""
    data = level['TileEntities']
    return data

<<<<<<< HEAD
# This set holds blocks ids that can be seen through, for occlusion calculations
transparent_blocks = set([ 0,  6,  8,  9, 18, 20, 26, 27, 28, 29, 30, 31, 32, 33,
                          34, 37, 38, 39, 40, 44, 50, 51, 52, 53, 55, 59, 63, 64,
                          65, 66, 67, 68, 69, 70, 71, 72, 74, 75, 76, 77, 78, 79,
                          81, 83, 85, 90, 92, 93, 94, 96, 101, 102, 104, 105,
                          106, 107, 108, 109, 111, 113, 114, 115, 116, 117, 118,
                          119, 120])

# This set holds block ids that are solid blocks
solid_blocks = set([1, 2, 3, 4, 5, 7, 12, 13, 14, 15, 16, 17, 18, 19, 20, 21, 22,
    23, 24, 25, 35, 41, 42, 43, 44, 45, 46, 47, 48, 49, 53, 54, 56, 57, 58, 60, 
    61, 62, 67, 73, 74, 78, 79, 80, 81, 82, 84, 86, 87, 88, 89, 91, 95, 97, 98,
    99, 100, 103, 108, 109, 110, 112, 114, 121])

# This set holds block ids that are fluid blocks
fluid_blocks = set([8,9,10,11])

# This set holds block ids that are not candidates for spawning mobs on
# (glass, slabs, stairs, fluids, ice, pistons, webs,TNT, wheat, cactus, iron bars, glass planes, fences, fence gate, cake, bed, repeaters, trapdoor)
nospawn_blocks = set([20,26, 29, 30, 33, 34, 44, 46, 53, 59, 67, 79, 81, 85, 92, 93, 94, 96, 107, 109, 101, 102]).union(fluid_blocks)

=======
>>>>>>> dc0110ee
class ChunkCorrupt(Exception):
    pass

class NoSuchChunk(Exception):
    pass

class ChunkRenderer(object):
    def __init__(self, chunkcoords, worldobj, rendermode, queue):
        """Make a new chunk renderer for the given chunk coordinates.
        chunkcoors should be a tuple: (chunkX, chunkY)
        
        cachedir is a directory to save the resulting chunk images to
        """
        self.queue = queue
        
        self.regionfile = worldobj.get_region_path(*chunkcoords)    
        #if not os.path.exists(self.regionfile):
        #    raise ValueError("Could not find regionfile: %s" % self.regionfile)

        ## TODO TODO all of this class

        #destdir, filename = os.path.split(self.chunkfile)
        #filename_split = filename.split(".")
        #chunkcoords = filename_split[1:3]
        
        #self.coords = map(world.base36decode, chunkcoords)
        #self.blockid = "%d.%d" % chunkcoords

        # chunk coordinates (useful to converting local block coords to 
        # global block coords)
        self.chunkX = chunkcoords[0]
        self.chunkY = chunkcoords[1]

        self.world = worldobj
        self.rendermode = rendermode

    def _load_level(self):
        """Loads and returns the level structure"""
        if not hasattr(self, "_level"):
            try:
                self._level = get_lvldata(self.world,self.regionfile, self.chunkX, self.chunkY)
            except NoSuchChunk, e:
                logging.debug("Skipping non-existant chunk")
                raise
        return self._level
    level = property(_load_level)
        
    def _load_blocks(self):
        """Loads and returns the block array"""
        if not hasattr(self, "_blocks"):
            self._blocks = get_blockarray(self._load_level())
        return self._blocks
    blocks = property(_load_blocks)
    
    def _load_skylight(self):
        """Loads and returns skylight array"""
        if not hasattr(self, "_skylight"):
            self._skylight = get_skylight_array(self.level)
        return self._skylight
    skylight = property(_load_skylight)

    def _load_blocklight(self):
        """Loads and returns blocklight array"""
        if not hasattr(self, "_blocklight"):
            self._blocklight = get_blocklight_array(self.level)
        return self._blocklight
    blocklight = property(_load_blocklight)
    
    def _load_left(self):
        """Loads and sets data from lower-left chunk"""
        chunk_path = self.world.get_region_path(self.chunkX - 1, self.chunkY)
        try:
            chunk_data = get_lvldata(self.world,chunk_path, self.chunkX - 1, self.chunkY)
            self._left_skylight = get_skylight_array(chunk_data)
            self._left_blocklight = get_blocklight_array(chunk_data)
            self._left_blocks = get_blockarray(chunk_data)
        except NoSuchChunk:
            self._left_skylight = None
            self._left_blocklight = None
            self._left_blocks = None
    
    def _load_left_blocks(self):
        """Loads and returns lower-left block array"""
        if not hasattr(self, "_left_blocks"):
            self._load_left()
        return self._left_blocks
    left_blocks = property(_load_left_blocks)

    def _load_left_skylight(self):
        """Loads and returns lower-left skylight array"""
        if not hasattr(self, "_left_skylight"):
            self._load_left()
        return self._left_skylight
    left_skylight = property(_load_left_skylight)

    def _load_left_blocklight(self):
        """Loads and returns lower-left blocklight array"""
        if not hasattr(self, "_left_blocklight"):
            self._load_left()
        return self._left_blocklight
    left_blocklight = property(_load_left_blocklight)

    def _load_right(self):
        """Loads and sets data from lower-right chunk"""
        chunk_path = self.world.get_region_path(self.chunkX, self.chunkY + 1)
        try:
            chunk_data = get_lvldata(self.world,chunk_path, self.chunkX, self.chunkY + 1)
            self._right_skylight = get_skylight_array(chunk_data)
            self._right_blocklight = get_blocklight_array(chunk_data)
            self._right_blocks = get_blockarray(chunk_data)
        except NoSuchChunk:
            self._right_skylight = None
            self._right_blocklight = None
            self._right_blocks = None
    
    def _load_right_blocks(self):
        """Loads and returns lower-right block array"""
        if not hasattr(self, "_right_blocks"):
            self._load_right()
        return self._right_blocks
    right_blocks = property(_load_right_blocks)

    def _load_right_skylight(self):
        """Loads and returns lower-right skylight array"""
        if not hasattr(self, "_right_skylight"):
            self._load_right()
        return self._right_skylight
    right_skylight = property(_load_right_skylight)

    def _load_right_blocklight(self):
        """Loads and returns lower-right blocklight array"""
        if not hasattr(self, "_right_blocklight"):
            self._load_right()
        return self._right_blocklight
    right_blocklight = property(_load_right_blocklight)

    def _load_up_right(self):
        """Loads and sets data from upper-right chunk"""
        chunk_path = self.world.get_region_path(self.chunkX + 1, self.chunkY)
        try:
            chunk_data = get_lvldata(self.world,chunk_path, self.chunkX + 1, self.chunkY)
            self._up_right_skylight = get_skylight_array(chunk_data)
            self._up_right_blocklight = get_blocklight_array(chunk_data)
            self._up_right_blocks = get_blockarray(chunk_data)
        except NoSuchChunk:
            self._up_right_skylight = None
            self._up_right_blocklight = None
            self._up_right_blocks = None
    
    def _load_up_right_blocks(self):
        """Loads and returns upper-right block array"""
        if not hasattr(self, "_up_right_blocks"):
            self._load_up_right()
        return self._up_right_blocks
    up_right_blocks = property(_load_up_right_blocks)

    def _load_up_right_skylight(self):
        """Loads and returns lower-right skylight array"""
        if not hasattr(self, "_up_right_skylight"):
            self._load_up_right()
        return self._up_right_skylight
    up_right_skylight = property(_load_up_right_skylight)

    def _load_up_right_blocklight(self):
        """Loads and returns lower-right blocklight array"""
        if not hasattr(self, "_up_right_blocklight"):
            self._load_up_right()
        return self._up_right_blocklight
    up_right_blocklight = property(_load_up_right_blocklight)

    def _load_up_left(self):
        """Loads and sets data from upper-left chunk"""
        chunk_path = self.world.get_region_path(self.chunkX, self.chunkY - 1)
        try:
            chunk_data = get_lvldata(self.world,chunk_path, self.chunkX, self.chunkY - 1)
            self._up_left_skylight = get_skylight_array(chunk_data)
            self._up_left_blocklight = get_blocklight_array(chunk_data)
            self._up_left_blocks = get_blockarray(chunk_data)
        except NoSuchChunk:
            self._up_left_skylight = None
            self._up_left_blocklight = None
            self._up_left_blocks = None
    
    def _load_up_left_blocks(self):
        """Loads and returns lower-left block array"""
        if not hasattr(self, "_up_left_blocks"):
            self._load_up_left()
        return self._up_left_blocks
    up_left_blocks = property(_load_up_left_blocks)

    def _load_up_left_skylight(self):
        """Loads and returns lower-right skylight array"""
        if not hasattr(self, "_up_left_skylight"):
            self._load_up_left()
        return self._up_left_skylight
    up_left_skylight = property(_load_up_left_skylight)

    def _load_up_left_blocklight(self):
        """Loads and returns lower-left blocklight array"""
        if not hasattr(self, "_up_left_blocklight"):
            self._load_up_left()
        return self._up_left_blocklight
    up_left_blocklight = property(_load_up_left_blocklight)

    def chunk_render(self, img=None, xoff=0, yoff=0, cave=False):
        """Renders a chunk with the given parameters, and returns the image.
        If img is given, the chunk is rendered to that image object. Otherwise,
        a new one is created. xoff and yoff are offsets in the image.
        
        For cave mode, all blocks that have any direct sunlight are not
        rendered, and blocks are drawn with a color tint depending on their
        depth."""
        
        blockData = get_blockdata_array(self.level)
        blockData_expanded = numpy.empty((16,16,128), dtype=numpy.uint8)
        # Even elements get the lower 4 bits
        blockData_expanded[:,:,::2] = blockData & 0x0F
        # Odd elements get the upper 4 bits
        blockData_expanded[:,:,1::2] = blockData >> 4


        # Each block is 24x24
        # The next block on the X axis adds 12px to x and subtracts 6px from y in the image
        # The next block on the Y axis adds 12px to x and adds 6px to y in the image
        # The next block up on the Z axis subtracts 12 from y axis in the image

        # Since there are 16x16x128 blocks in a chunk, the image will be 384x1728
        # (height is 128*12 high, plus the size of the horizontal plane: 16*12)
        if not img:
            img = Image.new("RGBA", (384, 1728), (38,92,255,0))

        c_overviewer.render_loop(self, img, xoff, yoff, blockData_expanded)

        tileEntities = get_tileentity_data(self.level)
        for entity in tileEntities:
            if entity['id'] == 'Sign':
                msg=' \n'.join([entity['Text1'], entity['Text2'], entity['Text3'], entity['Text4']])
                if msg.strip():
                    # convert the blockID coordinates from local chunk
                    # coordinates to global world coordinates
                    newPOI = dict(type="sign",
                                    x= entity['x'],
                                    y= entity['y'],
                                    z= entity['z'],
                                    msg=msg,
                                    chunk= (self.chunkX, self.chunkY),
                                  )
                    if self.queue:
                        self.queue.put(["newpoi", newPOI])


        # check to see if there are any signs in the persistentData list that are from this chunk.
        # if so, remove them from the persistentData list (since they're have been added to the world.POI
        # list above.
        if self.queue:
            self.queue.put(['removePOI', (self.chunkX, self.chunkY)])

        return img

# Render 3 blending masks for lighting
# first is top (+Z), second is left (-X), third is right (+Y)
def generate_facemasks():
    white = Image.new("L", (24,24), 255)
    
    top = Image.new("L", (24,24), 0)
    left = Image.new("L", (24,24), 0)
    whole = Image.new("L", (24,24), 0)
    
    toppart = textures.transform_image_top(white)
    leftpart = textures.transform_image_side(white)
    
    # using the real PIL paste here (not alpha_over) because there is
    # no alpha channel (and it's mode "L")
    top.paste(toppart, (0,0))
    left.paste(leftpart, (0,6))
    right = left.transpose(Image.FLIP_LEFT_RIGHT)
    
    # Manually touch up 6 pixels that leave a gap, like in
    # textures._build_block()
    for x,y in [(13,23), (17,21), (21,19)]:
        right.putpixel((x,y), 255)
    for x,y in [(3,4), (7,2), (11,0)]:
        top.putpixel((x,y), 255)
    
    # special fix for chunk boundary stipple
    for x,y in [(13,11), (17,9), (21,7)]:
        right.putpixel((x,y), 0)
    
    return (top, left, right)
facemasks = generate_facemasks()
black_color = Image.new("RGB", (24,24), (0,0,0))
white_color = Image.new("RGB", (24,24), (255,255,255))

# Render 128 different color images for color coded depth blending in cave mode
def generate_depthcolors():
    depth_colors = []
    r = 255
    g = 0
    b = 0
    for z in range(128):
        depth_colors.append(r)
        depth_colors.append(g)
        depth_colors.append(b)
        
        if z < 32:
            g += 7
        elif z < 64:
            r -= 7
        elif z < 96:
            b += 7
        else:
            g -= 7

    return depth_colors
depth_colors = generate_depthcolors()<|MERGE_RESOLUTION|>--- conflicted
+++ resolved
@@ -125,30 +125,6 @@
     data = level['TileEntities']
     return data
 
-<<<<<<< HEAD
-# This set holds blocks ids that can be seen through, for occlusion calculations
-transparent_blocks = set([ 0,  6,  8,  9, 18, 20, 26, 27, 28, 29, 30, 31, 32, 33,
-                          34, 37, 38, 39, 40, 44, 50, 51, 52, 53, 55, 59, 63, 64,
-                          65, 66, 67, 68, 69, 70, 71, 72, 74, 75, 76, 77, 78, 79,
-                          81, 83, 85, 90, 92, 93, 94, 96, 101, 102, 104, 105,
-                          106, 107, 108, 109, 111, 113, 114, 115, 116, 117, 118,
-                          119, 120])
-
-# This set holds block ids that are solid blocks
-solid_blocks = set([1, 2, 3, 4, 5, 7, 12, 13, 14, 15, 16, 17, 18, 19, 20, 21, 22,
-    23, 24, 25, 35, 41, 42, 43, 44, 45, 46, 47, 48, 49, 53, 54, 56, 57, 58, 60, 
-    61, 62, 67, 73, 74, 78, 79, 80, 81, 82, 84, 86, 87, 88, 89, 91, 95, 97, 98,
-    99, 100, 103, 108, 109, 110, 112, 114, 121])
-
-# This set holds block ids that are fluid blocks
-fluid_blocks = set([8,9,10,11])
-
-# This set holds block ids that are not candidates for spawning mobs on
-# (glass, slabs, stairs, fluids, ice, pistons, webs,TNT, wheat, cactus, iron bars, glass planes, fences, fence gate, cake, bed, repeaters, trapdoor)
-nospawn_blocks = set([20,26, 29, 30, 33, 34, 44, 46, 53, 59, 67, 79, 81, 85, 92, 93, 94, 96, 107, 109, 101, 102]).union(fluid_blocks)
-
-=======
->>>>>>> dc0110ee
 class ChunkCorrupt(Exception):
     pass
 
