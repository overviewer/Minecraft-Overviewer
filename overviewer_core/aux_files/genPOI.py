--- conflicted
+++ resolved
@@ -22,11 +22,8 @@
 import re
 import urllib2
 import multiprocessing
-<<<<<<< HEAD
 import itertools
-=======
 import gzip
->>>>>>> 00c2782b
 
 from collections import defaultdict
 from multiprocessing import Pool
@@ -139,12 +136,11 @@
 class PlayerDict(dict):
     use_uuid = False
     _name = ''
-    uuid_cache = None # A cache the UUID->profile lookups
+    uuid_cache = None # A cache for the UUID->profile lookups
     
     @classmethod
     def load_cache(cls, outputdir):
         cache_file = os.path.join(outputdir, "uuidcache.dat")
-        pid = multiprocessing.current_process().pid
         if os.path.exists(cache_file):
             gz = gzip.GzipFile(cache_file) 
             cls.uuid_cache = json.load(gz)
@@ -152,8 +148,6 @@
         else:
             cls.uuid_cache = {}
             logging.info("Initialized an empty UUID cache")
-            cls.save_cache(outputdir)
-
 
     @classmethod
     def save_cache(cls, outputdir):
@@ -161,7 +155,6 @@
         gz = gzip.GzipFile(cache_file, "wb")
         json.dump(cls.uuid_cache, gz)
         logging.info("Wrote UUID cache with %d entries", len(cls.uuid_cache.keys()))
-    
 
     def __getitem__(self, item):
         if item == "EntityId":
@@ -189,12 +182,6 @@
         except (ValueError, urllib2.URLError):
             logging.warning("Unable to get player name for UUID %s", self._name)
 
-<<<<<<< HEAD
-=======
-def handlePlayers(rset, render, worldpath, outputdir):
-    if not hasattr(rset, "_pois"):
-        rset._pois = dict(TileEntities=[], Entities=[])
->>>>>>> 00c2782b
 
 def handlePlayers(worldpath, filters, markers):
     """
@@ -219,11 +206,6 @@
         playerfiles = [os.path.join(worldpath, "level.dat")]
         isSinglePlayer = True
 
-<<<<<<< HEAD
-=======
-    rset._pois['Players'] = []
-
->>>>>>> 00c2782b
     for playerfile in playerfiles:
         try:
             data = PlayerDict(nbt.load(os.path.join(playerdir, playerfile))[1])
@@ -239,28 +221,17 @@
             playername = 'Player'
         data._name = playername
 
-<<<<<<< HEAD
         # Position at last logout
         data['id'] = "Player"
         data['x'] = int(data['Pos'][0])
         data['y'] = int(data['Pos'][1])
         data['z'] = int(data['Pos'][2])
+        # Time at last logout, calculated from last time the player's file was modified
+        data['time'] = time.localtime(os.path.getmtime(os.path.join(playerdir, playerfile)))
 
         # Spawn position (bed or main spawn)
         if "SpawnX" in data:
-=======
-        if data['Dimension'] == dimension:
-            # Position at last logout
-            data['id'] = "Player"
-            data['x'] = int(data['Pos'][0])
-            data['y'] = int(data['Pos'][1])
-            data['z'] = int(data['Pos'][2])
-            # Time at last logout, calculated from last time the player's file was modified
-            data['time'] = time.localtime(os.path.getmtime(os.path.join(playerdir, playerfile)))
-            rset._pois['Players'].append(data)
-        if "SpawnX" in data and dimension == 0:
             # Spawn position (bed or main spawn)
->>>>>>> 00c2782b
             spawn = PlayerDict()
             spawn._name = playername
             spawn["id"] = "PlayerSpawn"
@@ -390,12 +361,7 @@
     filters = set()
     marker_groups = defaultdict(list)
 
-<<<<<<< HEAD
     # collect all filters and get regionsets
-=======
-    PlayerDict.load_cache(destdir)
-
->>>>>>> 00c2782b
     for rname, render in config['renders'].iteritems():
         # Convert render['world'] to the world path, and store the original
         # in render['worldname_orig']
@@ -446,7 +412,6 @@
                     icon=f.get('icon', 'signpost_icon.png'), 
                     createInfoWindow=f.get('createInfoWindow', True),
                     checked = f.get('checked', False))
-<<<<<<< HEAD
             marker_groups[rname].append(group)
 
     # initialize the structure for the markers
@@ -463,6 +428,7 @@
 
     # apply filters to players
     if not options.skipplayers:
+        PlayerDict.load_cache(destdir)
         # group filters by worldpath, so we only search for players once per
         # world
         keyfunc = lambda x: x[4]
@@ -478,19 +444,6 @@
     for rname, rname_filters in itertools.groupby(sfilters, keyfunc):
         manualpois = config['renders'][rname]['manualpois']
         handleManual(manualpois, rname_filters, markers)
-=======
-            try:
-                l = markers[rname]
-                l.append(to_append)
-            except KeyError:
-                markers[rname] = [to_append]
-        
-        if not options.skipscan:
-            handleEntities(rset, os.path.join(destdir, rname), render, rname, config)
-
-        handlePlayers(rset, render, worldpath, destdir)
-        handleManual(rset, render['manualpois'])
->>>>>>> 00c2782b
 
     logging.info("Done handling POIs")
     logging.info("Writing out javascript files")
