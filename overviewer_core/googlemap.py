#    This file is part of the Minecraft Overviewer.
#
#    Minecraft Overviewer is free software: you can redistribute it and/or
#    modify it under the terms of the GNU General Public License as published
#    by the Free Software Foundation, either version 3 of the License, or (at
#    your option) any later version.
#
#    Minecraft Overviewer is distributed in the hope that it will be useful,
#    but WITHOUT ANY WARRANTY; without even the implied warranty of
#    MERCHANTABILITY or FITNESS FOR A PARTICULAR PURPOSE.  See the GNU General
#    Public License for more details.
#
#    You should have received a copy of the GNU General Public License along
#    with the Overviewer.  If not, see <http://www.gnu.org/licenses/>.

import os
import os.path
import stat
import cPickle
from PIL import Image
import shutil
from time import strftime, time, localtime
import json
import locale
import codecs

import util
from c_overviewer import get_render_mode_inheritance, get_render_mode_info
import overviewer_version

"""
This module has routines related to generating a Google Maps-based
interface out of a set of tiles.

"""


class MapGen(object):
    def __init__(self, quadtrees, configInfo):
        """Generates a Google Maps interface for the given list of
        quadtrees. All of the quadtrees must have the same destdir,
        image format, and world. 

        Note:tiledir for each quadtree should be unique. By default the tiledir
        is determined by the rendermode
        
        """
        
        self.skipjs = configInfo.get('skipjs', False)
        self.nosigns = configInfo.get('nosigns', False)
        self.web_assets_hook = configInfo.get('web_assets_hook', None)
        self.web_assets_path = configInfo.get('web_assets_path', None)
        self.bg_color = configInfo.get('bg_color')
        self.north_direction = configInfo.get('north_direction', 'lower-left')
        
        if not len(quadtrees) > 0:
            raise ValueError("there must be at least one quadtree to work on")
        
        self.destdir = quadtrees[0].destdir
        self.regionobj = quadtrees[0].regionobj
        self.p = quadtrees[0].p
        for i in quadtrees:
            if i.destdir != self.destdir or i.regionobj != self.regionobj:
                raise ValueError("all the given quadtrees must have the same destdir and world")
        
        self.quadtrees = quadtrees
    
    def go(self, procs):
        """Writes out overviewerConfig.js and does copying of the other static web assets

        """
### TODO remove this method?  It has been moved into assetmanager.py

<<<<<<< HEAD
        pass
=======
        # copy web assets into destdir:
        global_assets = os.path.join(util.get_program_path(), "overviewer_core", "data", "web_assets")
        if not os.path.isdir(global_assets):
            global_assets = os.path.join(util.get_program_path(), "web_assets")
        mirror_dir(global_assets, self.destdir)
        
        # do the same with the local copy, if we have it
        if self.web_assets_path:
            mirror_dir(self.web_assets_path, self.destdir)
        
        # replace the config js stuff
        config = codecs.open(os.path.join(self.destdir, 'overviewerConfig.js'), 'r', encoding='UTF-8').read()
        config = config.replace(
                "{minzoom}", str(0))
        config = config.replace(
                "{maxzoom}", str(zoomlevel))
        config = config.replace(
                "{zoomlevels}", str(zoomlevel))
        config = config.replace(
                "{north_direction}", self.north_direction)
        
        config = config.replace("{spawn_coords}",
                                json.dumps(list(self.world.spawn)))

        config = config.replace("{cache_tag}", str(int(time())))

        #config = config.replace("{bg_color}", self.bg_color)
        
        # helper function to get a label for the given rendermode
        def get_render_mode_label(rendermode):
            info = get_render_mode_info(rendermode)
            if 'label' in info:
                return info['label']
            return rendermode.capitalize()
        
        # create generated map type data, from given quadtrees
        maptypedata = map(lambda q: {'label' : get_render_mode_label(q.rendermode),
                                     'shortname' : q.rendermode,
                                     'path' : q.tiledir,
                                     'bg_color': self.bg_color,
                                     'overlay' : 'overlay' in get_render_mode_inheritance(q.rendermode),
                                     'imgformat' : q.imgformat},
                          self.quadtrees)
        config = config.replace("{maptypedata}", json.dumps(maptypedata))
        
        with codecs.open(os.path.join(self.destdir, "overviewerConfig.js"), 'w', encoding='UTF-8') as output:
            output.write(config)

        # Add time and version in index.html
        indexpath = os.path.join(self.destdir, "index.html")

        index = codecs.open(indexpath, 'r', encoding='UTF-8').read()
        index = index.replace("{title}", "%s Map - Minecraft Overviewer" % self.world.name)
        index = index.replace("{time}", strftime("%a, %d %b %Y %H:%M:%S %Z", localtime()).decode(locale.getpreferredencoding()))
        versionstr = "%s (%s)" % (overviewer_version.VERSION, overviewer_version.HASH[:7])
        index = index.replace("{version}", versionstr)

        with codecs.open(os.path.join(self.destdir, "index.html"), 'w', encoding='UTF-8') as output:
            output.write(index)

        if self.skipjs:
            if self.web_assets_hook:
                self.web_assets_hook(self)
            return
>>>>>>> 41e8546b


    def finalize(self):
        """Write out persistent data file and marker listings file
        """
### TODO remove this method?  It has been moved into assetmanager.py
        pass 


        <|MERGE_RESOLUTION|>--- conflicted
+++ resolved
@@ -19,7 +19,7 @@
 import cPickle
 from PIL import Image
 import shutil
-from time import strftime, time, localtime
+from time import strftime, localtime
 import json
 import locale
 import codecs
@@ -71,74 +71,7 @@
         """
 ### TODO remove this method?  It has been moved into assetmanager.py
 
-<<<<<<< HEAD
         pass
-=======
-        # copy web assets into destdir:
-        global_assets = os.path.join(util.get_program_path(), "overviewer_core", "data", "web_assets")
-        if not os.path.isdir(global_assets):
-            global_assets = os.path.join(util.get_program_path(), "web_assets")
-        mirror_dir(global_assets, self.destdir)
-        
-        # do the same with the local copy, if we have it
-        if self.web_assets_path:
-            mirror_dir(self.web_assets_path, self.destdir)
-        
-        # replace the config js stuff
-        config = codecs.open(os.path.join(self.destdir, 'overviewerConfig.js'), 'r', encoding='UTF-8').read()
-        config = config.replace(
-                "{minzoom}", str(0))
-        config = config.replace(
-                "{maxzoom}", str(zoomlevel))
-        config = config.replace(
-                "{zoomlevels}", str(zoomlevel))
-        config = config.replace(
-                "{north_direction}", self.north_direction)
-        
-        config = config.replace("{spawn_coords}",
-                                json.dumps(list(self.world.spawn)))
-
-        config = config.replace("{cache_tag}", str(int(time())))
-
-        #config = config.replace("{bg_color}", self.bg_color)
-        
-        # helper function to get a label for the given rendermode
-        def get_render_mode_label(rendermode):
-            info = get_render_mode_info(rendermode)
-            if 'label' in info:
-                return info['label']
-            return rendermode.capitalize()
-        
-        # create generated map type data, from given quadtrees
-        maptypedata = map(lambda q: {'label' : get_render_mode_label(q.rendermode),
-                                     'shortname' : q.rendermode,
-                                     'path' : q.tiledir,
-                                     'bg_color': self.bg_color,
-                                     'overlay' : 'overlay' in get_render_mode_inheritance(q.rendermode),
-                                     'imgformat' : q.imgformat},
-                          self.quadtrees)
-        config = config.replace("{maptypedata}", json.dumps(maptypedata))
-        
-        with codecs.open(os.path.join(self.destdir, "overviewerConfig.js"), 'w', encoding='UTF-8') as output:
-            output.write(config)
-
-        # Add time and version in index.html
-        indexpath = os.path.join(self.destdir, "index.html")
-
-        index = codecs.open(indexpath, 'r', encoding='UTF-8').read()
-        index = index.replace("{title}", "%s Map - Minecraft Overviewer" % self.world.name)
-        index = index.replace("{time}", strftime("%a, %d %b %Y %H:%M:%S %Z", localtime()).decode(locale.getpreferredencoding()))
-        versionstr = "%s (%s)" % (overviewer_version.VERSION, overviewer_version.HASH[:7])
-        index = index.replace("{version}", versionstr)
-
-        with codecs.open(os.path.join(self.destdir, "index.html"), 'w', encoding='UTF-8') as output:
-            output.write(index)
-
-        if self.skipjs:
-            if self.web_assets_hook:
-                self.web_assets_hook(self)
-            return
->>>>>>> 41e8546b
 
 
     def finalize(self):
