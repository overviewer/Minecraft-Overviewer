overviewer.views= {}


overviewer.views.WorldView = Backbone.View.extend({
    initialize: function(opts) {
        this.options.mapTypes = [];
        this.options.overlayMapTypes = [];
        this.options.mapTypeIds = [];
        this.options.overlayMapTypeIds = [];
        this.model.get("tileSets").each(function(tset, index, list) {
            // ignore overlays:
            var ops = {
                getTileUrl: overviewer.gmap.getTileUrlGenerator(tset.get("path"), tset.get("base"), tset.get("imgextension")),
                'tileSize':     new google.maps.Size(
                                    overviewerConfig.CONST.tileSize,
                                    overviewerConfig.CONST.tileSize),
                'maxZoom':      tset.get("maxZoom"),
                'minZoom':      tset.get("minZoom"),
                'isPng':        (tset.get("imgextension")=="png")
            };
            var newMapType = new google.maps.ImageMapType(ops);
            newMapType.name = tset.get("name");
            newMapType.shortname = tset.get("name");
            newMapType.alt = "Minecraft " + tset.get("name") + " Map";
            newMapType.projection = new overviewer.classes.MapProjection();

            if (tset.get("isOverlay")) {
                newMapType.tiles = tset.get("tilesets");
                this.options.overlayMapTypes.push(newMapType);
                this.options.overlayMapTypeIds.push(overviewerConfig.CONST.mapDivId + this.model.get("name") + tset.get("name"));
            } else {
                this.options.mapTypes.push(newMapType);
                this.options.mapTypeIds.push(overviewerConfig.CONST.mapDivId + this.model.get("name") + tset.get("name"));
            }

        }, this);

        this.model.get("tileSets").each(function(tset, index, list) {
            // ignore non-overlays:
            if (!tset.get("isOverlay")) { return; };

        });
    },
});



overviewer.views.WorldSelectorView = Backbone.View.extend({
    initialize: function() {
        if(overviewer.collections.worldViews.length > 1) {
            $(this.el).addClass("customControl");
            
            // a div will have already been created for us, we just
            // need to register it with the google maps control
            var selectBox = document.createElement('select');
            $.each(overviewer.collections.worldViews, function(index, elem) {
                var o = document.createElement("option");
                o.value = elem.model.get("name");
                o.innerHTML = elem.model.get("name");
                if (elem.model == overviewer.mapModel.get("currentWorldView").model) {
                    o.selected=true;
                }
                $(o).data("viewObj", elem);
                selectBox.appendChild(o);

            });

            this.el.appendChild(selectBox);
            overviewer.map.controls[google.maps.ControlPosition.TOP_LEFT].push(this.el);
        }
    },
    events: {
        "change select":  "changeWorld"
    },
    changeWorld: function() {
        var selectObj = this.$("select")[0];
        var selectedOption = selectObj.options[selectObj.selectedIndex]; 

        overviewer.mapModel.set({currentWorldView: $(selectedOption).data("viewObj")});
        //
     },
    render: function(t) {
        //console.log("WorldSelectorView::render() TODO implement this (low priority)");
    }
});



overviewer.views.CompassView = Backbone.View.extend({
    initialize: function() {
        this.el.index=0;
        var compassImg = document.createElement('IMG');
        compassImg.src = overviewerConfig.CONST.image.compass;
        this.el.appendChild(compassImg);

        overviewer.map.controls[google.maps.ControlPosition.TOP_RIGHT].push(this.el);
    },
    /**
     * CompassView::render
     */
    render: function() {
        var tsetModel = overviewer.mapView.options.currentTileSet;
        var northdir = tsetModel.get("north_direction");
        if (northdir == overviewerConfig.CONST.UPPERLEFT)
            this.$("IMG").attr("src","compass_upper-left.png");
        if (northdir == overviewerConfig.CONST.UPPERRIGHT)
            this.$("IMG").attr("src", "compass_upper-right.png");
        if (northdir == overviewerConfig.CONST.LOWERLEFT)
            this.$("IMG").attr("src", "compass_lower-left.png");
        if (northdir == overviewerConfig.CONST.LOWERRIGHT)
            this.$("IMG").attr("src", "compass_lower-right.png");
    }
});


overviewer.views.CoordboxView = Backbone.View.extend({
    initialize: function() {
        // Coords box
        this.el.id = 'coordsDiv';
        this.el.innerHTML = 'coords here';
        overviewer.map.controls[google.maps.ControlPosition.BOTTOM_LEFT].push(this.el);
    },
    updateCoords: function(latLng) {
        var worldcoords = overviewer.util.fromLatLngToWorld(latLng.lat(), 
        latLng.lng(),
        overviewer.mapView.options.currentTileSet);
        this.el.innerHTML = "Coords: X " + Math.round(worldcoords.x) + ", Z " + Math.round(worldcoords.z);
    }
});



/* GoogleMapView is responsible for dealing with the GoogleMaps API to create the 
 */

overviewer.views.GoogleMapView = Backbone.View.extend({
    initialize: function(opts) {
        this.options.map = null;
        var curWorld = this.model.get("currentWorldView").model;

        var curTset = curWorld.get("tileSets").at(0);

        /*
           var defaultCenter = overviewer.util.fromWorldToLatLng(
           overviewerConfig.map.center[0], 
           overviewerConfig.map.center[1],
           overviewerConfig.map.center[2],
           curTset.get("defaultZoom"));
           */
        var lat = 0.62939453125;// TODO defaultCenter.lat();
        var lng = 0.38525390625; // TODO defaultCenter.lng();
        var mapcenter = new google.maps.LatLng(lat, lng);

        this.options.mapTypes=[];
        this.options.mapTypeIds=[];
        var opts = this.options;

        var mapOptions = {};
    // 
        // init the map with some default options.  use the first tileset in the first world
        this.options.mapOptions = {
            zoom:                   curTset.get("defaultZoom"),
            center:                 mapcenter,
            panControl:             true,
            scaleControl:           false,
            mapTypeControl:         true,
            //mapTypeControlOptions: {
                //mapTypeIds: this.options.mapTypeIds
            //},
            mapTypeId:              '',
            streetViewControl:      false,
            overviewMapControl:     true,
            zoomControl:            true,
            backgroundColor:        curTset.get("bgcolor")
        };

    
        overviewer.map = new google.maps.Map(this.el, this.options.mapOptions);

        // register every ImageMapType with the map
        $.each(overviewer.collections.worldViews, function( index, worldView) {
            $.each(worldView.options.mapTypes, function(i_index, maptype) {
                overviewer.map.mapTypes.set(overviewerConfig.CONST.mapDivId + 
                    worldView.model.get("name") + maptype.shortname , maptype);
            });
        });
        
    },
    /* GoogleMapView::render()
     * Should be called when the current world has changed in GoogleMapModel
     */
    render: function() {
        var view = this.model.get("currentWorldView");
        this.options.mapOptions.mapTypeControlOptions = {
            mapTypeIds: view.options.mapTypeIds};
        this.options.mapOptions.mapTypeId = view.options.mapTypeIds[0];
        overviewer.map.setOptions(this.options.mapOptions);


        return this;
    },
    /**
     * GoogleMapView::updateCurrentTileset()
     * Keeps track of the currently visible tileset
     */
    updateCurrentTileset: function() {
        var currentWorldView = this.model.get("currentWorldView");
        var gmapCurrent = overviewer.map.getMapTypeId();
        for (id in currentWorldView.options.mapTypeIds) {
            if (currentWorldView.options.mapTypeIds[id] == gmapCurrent) {
                this.options.currentTileSet = currentWorldView.model.get("tileSets").at(id);
            }
        }

        // for this world, remember our current viewport (as worldcoords, not LatLng)
        //

    }

});


/**
 * OverlayControlView
 */
overviewer.views.OverlayControlView = Backbone.View.extend({
    /** OverlayControlVIew::initialize
     */
    initialize: function(opts) {
        $(this.el).addClass("customControl");
        overviewer.map.controls[google.maps.ControlPosition.TOP_RIGHT].push(this.el); 
    },
    registerEvents: function(me) {
        overviewer.mapModel.bind("change:currentWorldView", me.render, me);
    },

    /**
     * OverlayControlView::render
     */
    render: function() {
        this.el.innerHTML="";
        
        // hide all visible overlays:
        overviewer.map.overlayMapTypes.clear()

        // if this world has no overlays, don't create this control
        var mapTypes = overviewer.mapModel.get('currentWorldView').options.overlayMapTypes;
        if (mapTypes.length == 0) { return; }

        var controlText = document.createElement('DIV');
        controlText.innerHTML = "Overlays";
        
        var controlBorder = document.createElement('DIV');
        $(controlBorder).addClass('top');
        this.el.appendChild(controlBorder);
        controlBorder.appendChild(controlText);
        
        var dropdownDiv = document.createElement('DIV');
        $(dropdownDiv).addClass('dropDown');
        this.el.appendChild(dropdownDiv);
        dropdownDiv.innerHTML='';
        
        $(controlText).click(function() {
                $(controlBorder).toggleClass('top-active');
                $(dropdownDiv).toggle();
        });

        var currentTileSetPath = overviewer.mapView.options.currentTileSet.get('path');
        
        for (i in mapTypes) {
            var mt = mapTypes[i];
            // if this overlay specifies a list of valid tilesets, then skip over any invalid tilesets 
            if ((mt.tiles.length > 0) && (mt.tiles.indexOf(currentTileSetPath) ==-1)) {
                continue;
            }
            this.addItem({label: mt.name,
                    name: mt.name,
                    mt: mt,

                    action: function(this_item, checked) {
                        if (checked) {
                            overviewer.map.overlayMapTypes.push(this_item.mt);
                        } else {
                            var idx_to_delete = -1;
                            overviewer.map.overlayMapTypes.forEach(function(e, j) {
                                if (e == this_item.mt) {
                                    idx_to_delete = j;
                                }
                            });
                            if (idx_to_delete >= 0) {
                                overviewer.map.overlayMapTypes.removeAt(idx_to_delete);
                            }
                        }

                    }
            });
        }


    },

    addItem: function(item) {
        var itemDiv = document.createElement('div');
        var itemInput = document.createElement('input');
        itemInput.type='checkbox';

        // if this overlay is already visible, set the checkbox
        // to checked
        overviewer.map.overlayMapTypes.forEach(function(e, j) {
            if (e == item.mt) {
                itemInput.checked=true;
            }
        });
        
        // give it a name
        $(itemInput).attr("_mc_overlayname", item.name);
        jQuery(itemInput).click((function(local_item) {
            return function(e) {
                item.action(local_item, e.target.checked);
            };
        })(item));

        this.$(".dropDown")[0].appendChild(itemDiv);
        itemDiv.appendChild(itemInput);
        var textNode = document.createElement('text');
        textNode.innerHTML = item.label + '<br/>';

        itemDiv.appendChild(textNode);
    }
});


/**
 * SignControlView
 */
overviewer.views.SignControlView = Backbone.View.extend({
    /** SignControlView::initialize
     */
    initialize: function(opts) {
        $(this.el).addClass("customControl");
        overviewer.map.controls[google.maps.ControlPosition.TOP_RIGHT].push(this.el);

    },
    registerEvents: function(me) {
        google.maps.event.addListener(overviewer.map, 'maptypeid_changed', function(event) {
            overviewer.mapView.updateCurrentTileset();

            // workaround IE issue.  bah!
            if (typeof markers=="undefined") { return; }
            me.render();
            // hide markers, if necessary
            // for each markerSet, check:
            //    if the markerSet isnot part of this tileset, hide all of the markers
            var curMarkerSet = overviewer.mapView.options.currentTileSet.attributes.path;
            var dataRoot = markers[curMarkerSet];
            if (!dataRoot) { 
                // this tileset has no signs, so hide all of them
                for (markerSet in markersDB) {
                    if (markersDB[markerSet].created) {
                        jQuery.each(markersDB[markerSet].raw, function(i, elem) {
                            elem.markerObj.setVisible(false);
                        });
                    }
                }

                return; 
            }
            var groupsForThisTileSet = jQuery.map(dataRoot, function(elem, i) { return elem.groupName;})
            for (markerSet in markersDB) {
                if (jQuery.inArray(markerSet, groupsForThisTileSet) == -1){
                    // hide these
                    if (markersDB[markerSet].created) {
                        jQuery.each(markersDB[markerSet].raw, function(i, elem) {
                            elem.markerObj.setVisible(false);
                        });
                    }
                    markersDB[markerSet].checked=false;
                }
                // make sure the checkboxes checked if necessary
                $("[_mc_groupname=" + markerSet + "]").attr("checked", markersDB[markerSet].checked);

            }

        });

    },
    /**
     * SignControlView::render
     */
    render: function() {

        var curMarkerSet = overviewer.mapView.options.currentTileSet.attributes.path;
        //var dataRoot = overviewer.collections.markerInfo[curMarkerSet];
        var dataRoot = markers[curMarkerSet];

        this.el.innerHTML="";
        
        // if we have no markerSets for this tileset, do nothing:
        if (!dataRoot) { return; }


        var controlText = document.createElement('DIV');
        controlText.innerHTML = "Signs";

        var controlBorder = document.createElement('DIV');
        $(controlBorder).addClass('top');
        this.el.appendChild(controlBorder);
        controlBorder.appendChild(controlText);

        var dropdownDiv = document.createElement('DIV');
        $(dropdownDiv).addClass('dropDown');
        this.el.appendChild(dropdownDiv);
        dropdownDiv.innerHTML='';

        // add the functionality to toggle visibility of the items
        $(controlText).click(function() {
                $(controlBorder).toggleClass('top-active');
                $(dropdownDiv).toggle();
        });


        // add some menus
        for (i in dataRoot) {
            var group = dataRoot[i];
            this.addItem({label: group.displayName, groupName:group.groupName, action:function(this_item, checked) {
                markersDB[this_item.groupName].checked = checked;
                jQuery.each(markersDB[this_item.groupName].raw, function(i, elem) {
                    elem.markerObj.setVisible(checked);
                });
            }});
        }

        //dataRoot['markers'] = [];
        //
        for (i in dataRoot) {
            var groupName = dataRoot[i].groupName;
            if (!markersDB[groupName].created) {
                for (j in markersDB[groupName].raw) {
                    var entity = markersDB[groupName].raw[j];
                    if (entity['id'] == 'Player') {
                        iconURL = "http://overviewer.org/avatar/"
                            + entity['EntityId'];
                    } else if (entity['id'] == 'PlayerSpawn') {
                        iconURL = overviewerConfig.CONST.image.bedMarker;
                    } else if (entity['id'] == 'Sign') {
                        iconURL = overviewerConfig.CONST.image.signMarker;
                    } else {
                        iconURL = overviewerConfig.CONST.image.defaultMarker;
                    }
                    var marker = new google.maps.Marker({
                            'position': overviewer.util.fromWorldToLatLng(entity.x,
                                entity.y, entity.z, overviewer.mapView.options.currentTileSet),
                            'map':      overviewer.map,
                            'title':    jQuery.trim(entity.text), 
                            'icon':     dataRoot[i].icon,
                            'visible':  false
                    }); 
<<<<<<< HEAD
                    if (entity.createInfoWindow) {
                        overviewer.util.createMarkerInfoWindow(marker);
                    }
=======
                    overviewer.util.createMarkerInfoWindow(marker);
>>>>>>> 122eaee3
                    jQuery.extend(entity, {markerObj: marker});
                }
                markersDB[groupName].created = true;
            }
        }


    },
    addItem: function(item) {
        var itemDiv = document.createElement('div');
        var itemInput = document.createElement('input');
        itemInput.type='checkbox';

        // give it a name
        $(itemInput).data('label',item.label);
        $(itemInput).attr("_mc_groupname", item.groupName);
        jQuery(itemInput).click((function(local_item) {
            return function(e) {
                item.action(local_item, e.target.checked);
            };
        })(item));

        this.$(".dropDown")[0].appendChild(itemDiv);
        itemDiv.appendChild(itemInput);
        var textNode = document.createElement('text');
        if(item.icon) {
            textNode.innerHTML = '<img width="15" height="15" src="' + 
                item.icon + '">' + item.label + '<br/>';
        } else {
            textNode.innerHTML = item.label + '<br/>';
        }

        itemDiv.appendChild(textNode);


    },
});

/**
 * SpawnIconView
 */
overviewer.views.SpawnIconView = Backbone.View.extend({
    render: function() {
        // 
        var curTileSet = overviewer.mapView.options.currentTileSet;
        if (overviewer.collections.spawnMarker) {
            overviewer.collections.spawnMarker.setMap(null);
            overviewer.collections.spawnMarker = null;
        }
        var spawn = curTileSet.get("spawn");
        if (spawn) {
            overviewer.collections.spawnMarker = new google.maps.Marker({
                'position': overviewer.util.fromWorldToLatLng(spawn[0],
                    spawn[1], spawn[2], overviewer.mapView.options.currentTileSet),
                'map':      overviewer.map,
                'title':    'spawn',
                'icon':     overviewerConfig.CONST.image.spawnMarker,
                'visible':  false
                }); 
            overviewer.collections.spawnMarker.setVisible(true);
        }
    }
});
<|MERGE_RESOLUTION|>--- conflicted
+++ resolved
@@ -455,13 +455,9 @@
                             'icon':     dataRoot[i].icon,
                             'visible':  false
                     }); 
-<<<<<<< HEAD
                     if (entity.createInfoWindow) {
                         overviewer.util.createMarkerInfoWindow(marker);
                     }
-=======
-                    overviewer.util.createMarkerInfoWindow(marker);
->>>>>>> 122eaee3
                     jQuery.extend(entity, {markerObj: marker});
                 }
                 markersDB[groupName].created = true;
