/* 
 * This file is part of the Minecraft Overviewer.
 *
 * Minecraft Overviewer is free software: you can redistribute it and/or
 * modify it under the terms of the GNU General Public License as published
 * by the Free Software Foundation, either version 3 of the License, or (at
 * your option) any later version.
 *
 * Minecraft Overviewer is distributed in the hope that it will be useful,
 * but WITHOUT ANY WARRANTY; without even the implied warranty of
 * MERCHANTABILITY or FITNESS FOR A PARTICULAR PURPOSE.  See the GNU General
 * Public License for more details.
 *
 * You should have received a copy of the GNU General Public License along
 * with the Overviewer.  If not, see <http://www.gnu.org/licenses/>.
 */

#include "block_class.h"
#include "utils.h"

#if defined(__i386__) || defined(__x86_64__)
#include <immintrin.h>
#endif

bool block_class_is_subset(
    mc_block_t block,
    const mc_block_t block_class[],
    size_t block_class_len) {
    size_t i = 0;

#ifdef __SSE2__
    for (; i / 8 < block_class_len / 8; i += 8) {
        const __m128i block_class_vec = _mm_loadu_si128(
            (__m128i*)&block_class[i]);
        const __m128i block_vec = _mm_set1_epi16(block);
        const __m128i block_cmp = _mm_cmpeq_epi16(block_vec, block_class_vec);
        if (_mm_movemask_epi8(block_cmp)) {
            return true;
        }
    }
#endif
#ifdef __MMX__
    for (; i / 4 < block_class_len / 4; i += 4) {
        const __m64 block_class_vec = _mm_cvtsi64_m64(
            *(uint64_t*)&block_class[i]);
        const __m64 block_vec = _mm_set1_pi16(block);
        const __m64 block_cmp = _mm_cmpeq_pi16(block_vec, block_class_vec);
        if (_mm_cvtm64_si64(block_cmp)) {
            return true;
        }
    }
#endif
    for (; i < block_class_len; ++i) {
        if (block == block_class[i]) {
            return true;
        }
    }
    return false;
}

bool block_class_is_wall(mc_block_t block) {
    mc_block_t mask = 0b11111111;
    mc_block_t prefix = 0b111 << 8;     // 1792 is the starting offset
    // if the xor zeroes all bits, the prefix must've matched.
    return ((block & ~mask) ^ prefix) == 0;
}

const mc_block_t block_class_stair[] = {
    block_oak_stairs,
    block_brick_stairs,
    block_stone_brick_stairs,
    block_nether_brick_stairs,
    block_sandstone_stairs,
    block_spruce_stairs,
    block_birch_stairs,
    block_jungle_stairs,
    block_crimson_stairs,
    block_warped_stairs,
    block_quartz_stairs,
    block_acacia_stairs,
    block_dark_oak_stairs,
    block_red_sandstone_stairs,
    block_smooth_red_sandstone_stairs,
    block_purpur_stairs,
    block_prismarine_stairs,
    block_dark_prismarine_stairs,
    block_prismarine_brick_stairs,
    block_mossy_cobblestone_stairs,
    block_cobblestone_stairs,
    block_smooth_quartz_stairs,
    block_polished_granite_stairs,
    block_polished_diorite_stairs,
    block_polished_andesite_stairs,
    block_stone_stairs,
    block_granite_stairs,
    block_diorite_stairs,
    block_andesite_stairs,
    block_end_stone_brick_stairs,
    block_red_nether_brick_stairs,
    block_mossy_stone_brick_stairs,
    block_smooth_sandstone_stairs,
    block_blackstone_stairs,
    block_polished_blackstone_stairs,
    block_polished_blackstone_brick_stairs};
const size_t block_class_stair_len = COUNT_OF(block_class_stair);

const mc_block_t block_class_door[] = {
    block_wooden_door,
    block_iron_door,
    block_spruce_door,
    block_birch_door,
    block_jungle_door,
    block_acacia_door,
    block_dark_oak_door,
    block_crimson_door,
    block_warped_door};
const size_t block_class_door_len = COUNT_OF(block_class_door);

const mc_block_t block_class_fence[] = {
    block_fence,
    block_nether_brick_fence,
    block_spruce_fence,
    block_birch_fence,
    block_jungle_fence,
    block_dark_oak_fence,
    block_crimson_fence,
    block_warped_fence,
    block_acacia_fence};
const size_t block_class_fence_len = COUNT_OF(block_class_fence);

const mc_block_t block_class_fence_gate[] = {
    block_fence_gate,
    block_spruce_fence_gate,
    block_birch_fence_gate,
    block_jungle_fence_gate,
    block_dark_oak_fence_gate,
    block_acacia_fence_gate,
    block_crimson_fence_gate,
    block_warped_fence_gate};
const size_t block_class_fence_gate_len = COUNT_OF(block_class_fence_gate);

const mc_block_t block_class_ancil[] = {
    block_wooden_door,
    block_iron_door,
    block_spruce_door,
    block_birch_door,
    block_jungle_door,
    block_acacia_door,
    block_dark_oak_door,
<<<<<<< HEAD
    block_dark_oak_door,
=======
>>>>>>> 6b2be163
    block_crimson_door,
    block_oak_stairs,
    block_brick_stairs,
    block_stone_brick_stairs,
    block_nether_brick_stairs,
    block_sandstone_stairs,
    block_spruce_stairs,
    block_birch_stairs,
    block_jungle_stairs,
    block_quartz_stairs,
    block_acacia_stairs,
    block_dark_oak_stairs,
    block_crimson_stairs,
    block_warped_stairs,
    block_red_sandstone_stairs,
    block_smooth_red_sandstone_stairs,
    block_purpur_stairs,
    block_prismarine_stairs,
    block_dark_prismarine_stairs,
    block_prismarine_brick_stairs,
    block_cobblestone_stairs,
    block_mossy_cobblestone_stairs,
    block_mossy_stone_brick_stairs,
    block_smooth_quartz_stairs,
    block_polished_granite_stairs,
    block_polished_diorite_stairs,
    block_polished_andesite_stairs,
    block_stone_stairs,
    block_granite_stairs,
    block_diorite_stairs,
    block_andesite_stairs,
    block_end_stone_brick_stairs,
    block_red_nether_brick_stairs,
    block_smooth_sandstone_stairs,
    block_blackstone_stairs,
    block_polished_blackstone_stairs,
    block_polished_blackstone_brick_stairs,    
    block_grass,
    block_flowing_water,
    block_water,
    block_glass,
    block_redstone_wire,
    block_ice,
    block_fence,
    block_portal,
    block_iron_bars,
    block_glass_pane,
    block_waterlily,
    block_nether_brick_fence,
    block_andesite_wall,
    block_brick_wall,
    block_cobblestone_wall,
    block_diorite_wall,
    block_end_stone_brick_wall,
    block_granite_wall,
    block_mossy_cobblestone_wall,
    block_mossy_stone_brick_wall,
    block_nether_brick_wall,
    block_prismarine_wall,
    block_red_nether_brick_wall,
    block_red_sandstone_wall,
    block_sandstone_wall,
    block_stone_brick_wall,
    block_blackstone_wall,
    block_polished_blackstone_wall,
    block_polished_blackstone_brick_wall,
    block_crying_obsidian,
    block_lodestone,
    block_respawn_anchor,
    block_double_plant,
    block_stained_glass_pane,
    block_stained_glass,
    block_spruce_fence,
    block_birch_fence,
    block_jungle_fence,
    block_dark_oak_fence,
    block_crimson_fence,
    block_warped_fence,
    block_acacia_fence};
const size_t block_class_ancil_len = COUNT_OF(block_class_ancil);

const mc_block_t block_class_alt_height[] = {
    block_stone_slab,
    block_oak_stairs,
    block_brick_stairs,
    block_stone_brick_stairs,
    block_nether_brick_stairs,
    block_sandstone_stairs,
    block_spruce_stairs,
    block_birch_stairs,
    block_jungle_stairs,
    block_quartz_stairs,
    block_quartz_stairs,
    block_acacia_stairs,
    block_dark_oak_stairs,
    block_crimson_stairs,
    block_warped_stairs,
    block_red_sandstone_stairs,
    block_smooth_red_sandstone_stairs,
    block_prismarine_stairs,
    block_dark_prismarine_stairs,
    block_prismarine_brick_stairs,
    block_cobblestone_stairs,
    block_mossy_cobblestone_stairs,
    block_mossy_stone_brick_stairs,
    block_smooth_quartz_stairs,
    block_polished_granite_stairs,
    block_polished_diorite_stairs,
    block_polished_andesite_stairs,
    block_stone_stairs,
    block_granite_stairs,
    block_diorite_stairs,
    block_andesite_stairs,
    block_end_stone_brick_stairs,
    block_red_nether_brick_stairs,
    block_smooth_sandstone_stairs,
    block_blackstone_stairs,
    block_polished_blackstone_stairs,
    block_polished_blackstone_brick_stairs,    
    block_prismarine_slab,
    block_dark_prismarine_slab,
    block_prismarine_brick_slab,
    block_andesite_slab,
    block_diorite_slab,
    block_granite_slab,
    block_polished_andesite_slab,
    block_polished_diorite_slab,
    block_polished_granite_slab,
    block_red_nether_brick_slab,
    block_smooth_sandstone_slab,
    block_cut_sandstone_slab,
    block_smooth_red_sandstone_slab,
    block_cut_red_sandstone_slab,
    block_end_stone_brick_slab,
    block_blackstone_slab,
    block_polished_blackstone_slab,
    block_polished_blackstone_brick_slab,
    block_mossy_cobblestone_slab,
    block_mossy_stone_brick_slab,
    block_smooth_quartz_slab,
    block_smooth_stone_slab,
    block_stone_slab2,
    block_purpur_stairs,
    block_purpur_slab,
    block_wooden_slab};
const size_t block_class_alt_height_len = COUNT_OF(block_class_alt_height);

const mc_block_t block_class_nether_roof[] = {
    block_bedrock,
    block_netherrack,
    block_quartz_ore,
    block_lava,
    block_soul_sand,
    block_basalt,
    block_blackstone,
    block_soul_soil,
    block_nether_gold_ore,
    block_ancient_debris};
const size_t block_class_nether_roof_len = COUNT_OF(block_class_nether_roof);<|MERGE_RESOLUTION|>--- conflicted
+++ resolved
@@ -147,10 +147,6 @@
     block_jungle_door,
     block_acacia_door,
     block_dark_oak_door,
-<<<<<<< HEAD
-    block_dark_oak_door,
-=======
->>>>>>> 6b2be163
     block_crimson_door,
     block_oak_stairs,
     block_brick_stairs,
