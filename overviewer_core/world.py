--- conflicted
+++ resolved
@@ -828,7 +828,7 @@
             'minecraft:andesite_stairs': (11382, 0),
             'minecraft:end_stone_brick_stairs': (11383, 0),
             'minecraft:red_nether_brick_stairs': (11384, 0),
-<<<<<<< HEAD
+            'minecraft:scaffolding': (11413, 0),            
             # adding a gap in the numbering of walls to keep them all
             # in one numbering block starting at 21000
             'minecraft:andesite_wall': (21000, 0),
@@ -845,9 +845,6 @@
             'minecraft:red_sandstone_wall': (21011, 0),
             'minecraft:sandstone_wall': (21012, 0),
             'minecraft:stone_brick_wall': (21013, 0),
-=======
-            'minecraft:scaffolding': (11413, 0),
->>>>>>> a58553b7
         }
 
         colors = [   'white', 'orange', 'magenta', 'light_blue',
