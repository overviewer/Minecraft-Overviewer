--- conflicted
+++ resolved
@@ -1311,13 +1311,8 @@
                                                 "mobs_spawned", ""):
             raise ChunkDoesntExist("Chunk %s,%s doesn't exist" % (x,z))
 
-<<<<<<< HEAD
         # Turn the Biomes array into a 16x16 numpy array
-        if 'Biomes' in chunk_data:
-=======
-        # Turn the Biomes array into a 16x16 numpy arra
         if 'Biomes' in chunk_data and len(chunk_data['Biomes']) > 0:
->>>>>>> 522ee282
             biomes = chunk_data['Biomes']
             if isinstance(biomes, bytes):
                 biomes = numpy.frombuffer(biomes, dtype=numpy.uint8)
