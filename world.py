--- conflicted
+++ resolved
@@ -17,18 +17,11 @@
 import os
 import os.path
 import multiprocessing
-<<<<<<< HEAD
-import numpy
-import math
-import sys
-from PIL import Image
-=======
 import sys
 import logging
 
 import numpy
 
->>>>>>> 05770468
 import chunk
 import nbt
 
@@ -105,102 +98,6 @@
 
         self.chunklist = chunklist
 
-        #  stores Points Of Interest to be mapped with markers
-        #  a list of dictionaries, see below for an example
-        self.POI = []
-
-    def addSpawn(self):
-        """Adds the true spawn location to self.POI."""  
-
-        ## read spawn info from level.dat
-        data = nbt.load(os.path.join(self.worlddir, "level.dat"))[1]
-        spawnX = data['Data']['SpawnX']
-        spawnY = data['Data']['SpawnY'] ## REMEMBER! Z-level is swapped with Ys
-        spawnZ = data['Data']['SpawnZ']
-        
-        self.addMarker(spawnX, spawnY, spawnZ, "Spawn")
-
-<<<<<<< HEAD
-    def addLabels(self):
-        """Adds the labels from the server to self.POI."""
-=======
-        if not chunklist:
-            logging.error("No valid chunks specified in your chunklist!")
-            logging.error("HINT: chunks are in your world directory and have names of the form 'c.*.*.dat'")
-            sys.exit(1)
-
-        # Translate to col, row coordinates
-        _, _, _, _, chunklist = _convert_coords(chunklist)
->>>>>>> 05770468
-
-        ## read label info from mapper-labels.txt
-        ## TODO! for each line, extract text:x:Z:y
-
-        path = os.path.join(self.worlddir, "mapper-labels.txt")
-        
-        #try:
-        if os.path.exists(path):
-            fileobj = open(path, "rb")
-            print "Adding markers to map"
-            for line in fileobj:
-                
-                split = line.split(":");
-                if (len(split) == 5):
-                    text = split[0]
-                    locX = math.trunc(float(split[1]))
-                    locY = math.trunc(float(split[2]))
-                    locZ = math.trunc(float(split[3]))
-                    
-                    self.addMarker(locX, locY, locZ, text)
-                    
-                else:
-                    continue;
-        #except (IOError):
-         #   print "Exception while reading label";
-         #   pass;
-
-        
-
-  
-
-    def addMarker(self, locX, locY, locZ, text):
-        """The spawn Y coordinate
-        is almost always the default of 64.  Find the first air block above
-        that point for the true spawn location"""
-
-        
-        ## The chunk that holds the spawn location 
-        chunkX = locX/16
-        chunkZ = locZ/16
-
-        ## The filename of this chunk
-<<<<<<< HEAD
-        chunkFile = "%s/%s/c.%s.%s.dat" % (base36encode(chunkX % 64), 
-                                           base36encode(chunkZ % 64),
-                                           base36encode(chunkX),
-                                           base36encode(chunkZ))
-=======
-        chunkFile = os.path.join(base36encode(chunkX % 64), base36encode(chunkY % 64),
-              "c.%s.%s.dat" % (base36encode(chunkX), base36encode(chunkY)))
->>>>>>> 05770468
-
-
-        data=nbt.load(os.path.join(self.worlddir, chunkFile))[1]
-        level = data['Level']
-        blockArray = numpy.frombuffer(level['Blocks'], dtype=numpy.uint8).reshape((16,16,128))
-
-        ## The block for spawn *within* the chunk
-        inChunkX = locX - (chunkX*16)
-        inChunkZ = locZ - (chunkZ*16)
-
-        ## find the first air block
-        while (blockArray[inChunkX, inChunkZ, locY] != 0):
-            locY += 1
-       
-
-        self.POI.append( dict(x=locX, y=locY, z=locZ, msg=text))
-        
-
 
     def go(self, procs):
         """Starts the render. This returns when it is finished"""
@@ -220,8 +117,6 @@
         self.minrow = minrow
         self.maxrow = maxrow
 
-        self.addSpawn()
-        self.addLabels()
 
     def _find_chunkfiles(self):
         """Returns a list of all the chunk file locations, and the file they
