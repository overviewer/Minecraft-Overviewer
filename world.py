#    This file is part of the Minecraft Overviewer.
#
#    Minecraft Overviewer is free software: you can redistribute it and/or
#    modify it under the terms of the GNU General Public License as published
#    by the Free Software Foundation, either version 3 of the License, or (at
#    your option) any later version.
#
#    Minecraft Overviewer is distributed in the hope that it will be useful,
#    but WITHOUT ANY WARRANTY; without even the implied warranty of
#    MERCHANTABILITY or FITNESS FOR A PARTICULAR PURPOSE.  See the GNU General
#    Public License for more details.
#
#    You should have received a copy of the GNU General Public License along
#    with the Overviewer.  If not, see <http://www.gnu.org/licenses/>.

import functools
import os
import os.path
import multiprocessing
import sys
import logging

import numpy

import chunk
import nbt

"""
This module has routines related to generating all the chunks for a world
and for extracting information about available worlds

"""

base36decode = functools.partial(int, base=36)

def get_chunk_renderset(chunkfiles):
    """Returns a set of (col, row) chunks that should be rendered. Returns
    None if all chunks should be rendered"""
    
    if not chunkfiles:
        return None
    
    
    # Get a list of the (chunks, chunky, filename) from the passed in list
    # of filenames
    chunklist = []
    for path in chunkfiles:
        if path.endswith("\n"):
            path = path[:-1]
        f = os.path.basename(path)
        if f and f.startswith("c.") and f.endswith(".dat"):
            p = f.split(".")
            chunklist.append((base36decode(p[1]), base36decode(p[2]),
                path))

    # No chunks found
    if len(chunklist) == 0:
        return None;
    
    # Translate to col, row coordinates
    _, _, _, _, chunklist = _convert_coords(chunklist)

    # Build a set from the col, row pairs
    inclusion_set = set()
    for col, row, filename in chunklist:
        inclusion_set.add((col, row))
        

    return inclusion_set


def _convert_coords(chunks):
    """Takes the list of (chunkx, chunky, chunkfile) where chunkx and chunky
    are in the chunk coordinate system, and figures out the row and column in
    the image each one should be.

    returns mincol, maxcol, minrow, maxrow, chunks_translated
    chunks_translated is a list of (col, row, filename)
    """
    chunks_translated = []
    # columns are determined by the sum of the chunk coords, rows are the
    # difference
    item = chunks[0]
    mincol = maxcol = item[0] + item[1]
    minrow = maxrow = item[1] - item[0]
    for c in chunks:
        col = c[0] + c[1]
        mincol = min(mincol, col)
        maxcol = max(maxcol, col)
        row = c[1] - c[0]
        minrow = min(minrow, row)
        maxrow = max(maxrow, row)
        chunks_translated.append((col, row, c[2]))

    return mincol, maxcol, minrow, maxrow, chunks_translated


def base36encode(number, alphabet='0123456789abcdefghijklmnopqrstuvwxyz'):
    '''
    Convert an integer to a base36 string.
    '''
    if not isinstance(number, (int, long)):
        raise TypeError('number must be an integer')
    
    newn = abs(number)
    
    # Special case for zero
    if number == 0:
        return '0'
    
    base36 = ''
    while newn != 0:
        newn, i = divmod(newn, len(alphabet))
        base36 = alphabet[i] + base36
    
    if number < 0:
        return "-" + base36
    return base36

class WorldRenderer(object):
    """Renders a world's worth of chunks.
    worlddir is the path to the minecraft world
    cachedir is the path to a directory that should hold the resulting images.
    It may be the same as worlddir (which used to be the default).
    
    If chunklist is given, it is assumed to be an iterator over paths to chunk
    files to update. If it includes a trailing newline, it is stripped, so you
    can pass in file handles just fine.
    """
<<<<<<< HEAD
    def __init__(self, worlddir, cachedir, chunkset=None):
=======
    def __init__(self, worlddir, cachedir, chunklist=None, lighting=False, night=False):
>>>>>>> 4c58d288
        self.worlddir = worlddir
        self.caves = False
        self.lighting = lighting or night
        self.night = night
        self.cachedir = cachedir

        self.chunkset = chunkset

<<<<<<< HEAD
=======
    def _get_chunk_renderset(self):
        """Returns a set of (col, row) chunks that should be rendered. Returns
        None if all chunks should be rendered"""
        if not self.chunklist:
            return None
        
        # Get a list of the (chunks, chunky, filename) from the passed in list
        # of filenames
        chunklist = []
        for path in self.chunklist:
            if path.endswith("\n"):
                path = path[:-1]
            f = os.path.basename(path)
            if f and f.startswith("c.") and f.endswith(".dat"):
                p = f.split(".")
                chunklist.append((base36decode(p[1]), base36decode(p[2]),
                    path))

        # Translate to col, row coordinates
        _, _, _, _, chunklist = _convert_coords(chunklist)

        # Build a set from the col, row pairs
        inclusion_set = set()
        for col, row, filename in chunklist:
            inclusion_set.add((col, row))

        return inclusion_set
    
    def get_chunk_path(self, chunkX, chunkY):
        """Returns the path to the chunk file at (chunkX, chunkY), if
        it exists."""
        
        chunkFile = "%s/%s/c.%s.%s.dat" % (base36encode(chunkX % 64),
                                           base36encode(chunkY % 64),
                                           base36encode(chunkX),
                                           base36encode(chunkY))
        
        return os.path.join(self.worlddir, chunkFile)
    
    def findTrueSpawn(self):
        """Adds the true spawn location to self.POI.  The spawn Y coordinate
        is almost always the default of 64.  Find the first air block above
        that point for the true spawn location"""

        ## read spawn info from level.dat
        data = nbt.load(os.path.join(self.worlddir, "level.dat"))[1]
        spawnX = data['Data']['SpawnX']
        spawnY = data['Data']['SpawnY']
        spawnZ = data['Data']['SpawnZ']
   
        ## The chunk that holds the spawn location 
        chunkX = spawnX/16
        chunkY = spawnZ/16

        ## The filename of this chunk
        chunkFile = self.get_chunk_path(chunkX, chunkY)

        data=nbt.load(chunkFile)[1]
        level = data['Level']
        blockArray = numpy.frombuffer(level['Blocks'], dtype=numpy.uint8).reshape((16,16,128))

        ## The block for spawn *within* the chunk
        inChunkX = spawnX - (chunkX*16)
        inChunkZ = spawnZ - (chunkY*16)

        ## find the first air block
        while (blockArray[inChunkX, inChunkZ, spawnY] != 0):
            spawnY += 1


        self.POI.append( dict(x=spawnX, y=spawnY, z=spawnZ, msg="Spawn"))
>>>>>>> 4c58d288

    def go(self, procs):
        """Starts the render. This returns when it is finished"""
        
        logging.info("Scanning chunks")
        raw_chunks = self._find_chunkfiles()
        logging.debug("Done scanning chunks")

        # Translate chunks to our diagonal coordinate system
        mincol, maxcol, minrow, maxrow, chunks = _convert_coords(raw_chunks)
        del raw_chunks # Free some memory

        self.chunkmap = self._render_chunks_async(chunks, procs)

        self.mincol = mincol
        self.maxcol = maxcol
        self.minrow = minrow
        self.maxrow = maxrow


    def _find_chunkfiles(self):
        """Returns a list of all the chunk file locations, and the file they
        correspond to.
        
        Returns a list of (chunkx, chunky, filename) where chunkx and chunky are
        given in chunk coordinates. Use convert_coords() to turn the resulting list
        into an oblique coordinate system.
        
        Usually this scans the given worlddir, but will use the chunk list
        given to the constructor if one was provided."""
        all_chunks = []

        for dirpath, dirnames, filenames in os.walk(self.worlddir):
            if not dirnames and filenames:
                for f in filenames:
                    if f.startswith("c.") and f.endswith(".dat"):
                        p = f.split(".")
                        all_chunks.append((base36decode(p[1]), base36decode(p[2]), 
                            os.path.join(dirpath, f)))

        if not all_chunks:
            logging.error("Error: No chunks found!")
            sys.exit(1)
        return all_chunks
        

   

    def _render_chunks_async(self, chunks, processes):
        """Starts up a process pool and renders all the chunks asynchronously.

        chunks is a list of (col, row, chunkfile)

        Returns a dictionary mapping (col, row) to the file where that
        chunk is rendered as an image
        """
        # The set of chunks to render, or None for all of them. The logic is
        # slightly more compliated than it should seem, since we still need to
        # build the results dict out of all chunks, even if they're not being
        # rendered.
        
        if self.chunkset:
            logging.info("Inclusion set found, rendering only a subset of map")
        
        
        results = {}
        if processes == 1:
            # Skip the multiprocessing stuff
            logging.debug("Rendering chunks synchronously since you requested 1 process")
            for i, (col, row, chunkfile) in enumerate(chunks):
                if self.chunkset and (col, row) not in self.chunkset:
                    # Skip rendering, just find where the existing image is
                    _, imgpath = chunk.ChunkRenderer(chunkfile,
                            self.cachedir, self).find_oldimage(False)
                    if imgpath:
                        results[(col, row)] = imgpath
                        continue

                result = chunk.render_and_save(chunkfile, self.cachedir, self, cave=self.caves)
                results[(col, row)] = result
                if i > 0:
                    if 1000 % i == 0 or i % 1000 == 0:
                        logging.info("{0}/{1} chunks rendered".format(i, len(chunks)))
        else:
            logging.debug("Rendering chunks in {0} processes".format(processes))
            pool = multiprocessing.Pool(processes=processes)
            asyncresults = []
            for col, row, chunkfile in chunks:
                if self.chunkset and (col, row) not in self.chunkset:
                    # Skip rendering, just find where the existing image is
                    _, imgpath = chunk.ChunkRenderer(chunkfile,
                            self.cachedir, self).find_oldimage(False)
                    if imgpath:
                        results[(col, row)] = imgpath
                        continue

                result = pool.apply_async(chunk.render_and_save,
                        args=(chunkfile,self.cachedir,self),
                        kwds=dict(cave=self.caves))
                asyncresults.append((col, row, result))

            pool.close()

            for i, (col, row, result) in enumerate(asyncresults):
                results[(col, row)] = result.get()
                if i > 0:
                    if 1000 % i == 0 or i % 1000 == 0:
                        logging.info("{0}/{1} chunks rendered".format(i, len(asyncresults)))

            pool.join()
        logging.info("Done!")

        return results

def get_save_dir():
    """Returns the path to the local saves directory
      * On Windows, at %APPDATA%/.minecraft/saves/
      * On Darwin, at $HOME/Library/Application Support/minecraft/saves/
      * at $HOME/.minecraft/saves/

    """
    
    savepaths = []
    if "APPDATA" in os.environ:
        savepaths += [os.path.join(os.environ['APPDATA'], ".minecraft", "saves")]
    if "HOME" in os.environ:
        savepaths += [os.path.join(os.environ['HOME'], "Library",
                "Application Support", "minecraft", "saves")]
        savepaths += [os.path.join(os.environ['HOME'], ".minecraft", "saves")]

    for path in savepaths:
        if os.path.exists(path):
            return path

def get_worlds():
    "Returns {world # : level.dat information}"
    ret = {}
    save_dir = get_save_dir()

    # No dirs found - most likely not running from inside minecraft-dir
    if save_dir is None:
        return None

    for dir in os.listdir(save_dir):
        if dir.startswith("World") and len(dir) == 6:
            world_n = int(dir[-1])
            info = nbt.load(os.path.join(save_dir, dir, "level.dat"))[1]
            info['Data']['path'] = os.path.join(save_dir, dir)
            ret[world_n] = info['Data']

    return ret<|MERGE_RESOLUTION|>--- conflicted
+++ resolved
@@ -127,11 +127,9 @@
     files to update. If it includes a trailing newline, it is stripped, so you
     can pass in file handles just fine.
     """
-<<<<<<< HEAD
-    def __init__(self, worlddir, cachedir, chunkset=None):
-=======
-    def __init__(self, worlddir, cachedir, chunklist=None, lighting=False, night=False):
->>>>>>> 4c58d288
+    def __init__(self, worlddir, cachedir, chunklist=None, chunkset=None,
+	lighting=False, night=False):
+
         self.worlddir = worlddir
         self.caves = False
         self.lighting = lighting or night
@@ -140,8 +138,6 @@
 
         self.chunkset = chunkset
 
-<<<<<<< HEAD
-=======
     def _get_chunk_renderset(self):
         """Returns a set of (col, row) chunks that should be rendered. Returns
         None if all chunks should be rendered"""
@@ -213,7 +209,6 @@
 
 
         self.POI.append( dict(x=spawnX, y=spawnY, z=spawnZ, msg="Spawn"))
->>>>>>> 4c58d288
 
     def go(self, procs):
         """Starts the render. This returns when it is finished"""
