--- conflicted
+++ resolved
@@ -26,12 +26,7 @@
 import logging
 import util
 import cPickle
-<<<<<<< HEAD
-import stat
-from time import gmtime, strftime
-=======
 from time import localtime, strftime
->>>>>>> 05deabeb
 
 from PIL import Image
 
@@ -174,16 +169,6 @@
 
         # copy web assets into destdir:
         mirror_dir(os.path.join(util.get_program_path(), "web_assets"), self.destdir)
-
-        # Add time in index.html
-        indexpath = os.path.join(self.destdir, "index.html")
-
-        index = open(indexpath, 'r').read()
-        index = index.replace(
-                "{time}", str(strftime("%a, %d %b %Y %H:%M:%S +0000", gmtime())))
-
-        with open(os.path.join(self.destdir, "index.html"), 'w') as output:
-            output.write(index)
 
         # Add time in index.html
         indexpath = os.path.join(self.destdir, "index.html")
